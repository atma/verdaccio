--- conflicted
+++ resolved
@@ -40,13 +40,8 @@
 
 Storage.prototype._internal_error = function(err, file, message) {
 	this.logger.error( {err: err, file: file}
-<<<<<<< HEAD
 	                 , message + ' @{file}: @{!err.message}'
 	                 )
-=======
-					 , msg + ' @{file}: @{!err.message}'
-					 )
->>>>>>> 96126e5a
 	return new UError({
 		status: 500,
 		message: 'internal server error'
