--- conflicted
+++ resolved
@@ -20,14 +20,8 @@
 
     // npm package
     if (plugin === null && p.match(/^[^\.\/]/)) {
-<<<<<<< HEAD
       //plugin = try_load('sinopia-' + p)
       plugin = try_load(`verdaccio-plugin-${sufix}-${p}`)
-=======
-      plugin = try_load('verdaccio-' + p)
-      // compatibility for old sinopia plugins
-      plugin = try_load('sinopia-' + p)
->>>>>>> c799a2f1
     }
 
     if (plugin === null) {
