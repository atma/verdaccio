var async = require('async')
  , semver = require('semver')
  , UError = require('./error').UserError
  , Local = require('./local-storage')
  , Proxy = require('./up-storage')
  , mystreams = require('./streams')
  , utils = require('./utils')
  , transaction = require('./transaction')
  , Logger = require('./logger')

//
// Implements Storage interface
// (same for storage.js, local-storage.js, up-storage.js)
//
function Storage(config) {
	if (!(this instanceof Storage)) return new Storage(config)

	this.config = config

	// we support a number of uplinks, but only one local storage
	// Proxy and Local classes should have similar API interfaces
	this.uplinks = {}
	for (var p in config.uplinks) {
		this.uplinks[p] = new Proxy(config.uplinks[p], config)
		this.uplinks[p].upname = p
	}
	this.local = new Local(config)
	this.logger = Logger.logger.child()

	return this
}

//
// Add a {name} package to a system
//
// Function checks if package with the same name is available from uplinks.
// If it isn't, we create package metadata locally and send requests to do
// the same to all uplinks with write access. If all actions succeeded, we
// report success, if just one uplink fails, we abort.
//
// TODO: if a package is uploaded to uplink1, but upload to uplink2 fails,
// we report failure, but package is not removed from uplink1. This might
// require manual intervention.
//
// Used storages: local (write) && uplinks (proxy_access, r/o) &&
//                uplinks (proxy_publish, write)
//
Storage.prototype.add_package = function(name, metadata, callback) {
	var self = this

	// NOTE:
	// - when we checking package for existance, we ask ALL uplinks
	// - when we publishing package, we only publish it to some of them
	// so all requests are necessary

	check_package(function(err) {
		if (err) return callback(err)

		publish_package(function(err) {
			if (err) return callback(err)
			callback()
		})
	})

	function check_package(cb) {
		self.get_package(name, function(err, results, err_results) {
			// something weird
			if (err && err.status !== 404) return cb(err)

			// checking package
			if (results) {
				return cb(new UError({
					status: 409,
					msg: 'this package is already present'
				}))
			}

			for (var i=0; i<err_results.length; i++) {
				// checking error
				// if uplink fails with a status other than 404, we report failure
				if (err_results[i][0] != null) {
					if (err_results[i][0].status !== 404) {
						return cb(new UError({
							status: 503,
							msg: 'one of the uplinks is down, refuse to publish'
						}))
					}
				}
			}

			return cb()
		})
	}

	function publish_package(cb) {
		var fw_uplinks = []
		for (var i in self.uplinks) {
			if (self.config.proxy_publish(name, i)) {
				fw_uplinks.push(self.uplinks[i])
			}
		}

		transaction(
			fw_uplinks,
			function localAction(cb) {
				self.local.add_package(name, metadata, cb)
			},
			function localRollback(cb) {
				self.local.remove_package(name, cb)
			},
			function remoteAction(remote, cb) {
				remote.add_package(name, metadata, cb)
			},
			function remoteRollback(remote, cb) {
				remote.remove_package(name, cb)
			},
			function(err) {
				if (!err) {
					callback()

				} else if (err.uplink === 'local') {
					return callback(err)

				} else {
					// hide uplink error with general message
					return callback(new UError({
						status: 503,
						msg: 'can\'t upload to one of the uplinks, refuse to publish'
					}))
				}
			}
		)
	}
}

//
// Add a new version of package {name} to a system
//
// Function uploads a new package version to all uplinks with write access
// and if everything succeeded it adds it locally.
//
// TODO: if a package is uploaded to uplink1, but upload to uplink2 fails,
// we report failure, but package is not removed from uplink1. This might
// require manual intervention.
//
// Used storages: local (write) && uplinks (proxy_publish, write)
//
Storage.prototype.add_version = function(name, version, metadata, tag, callback) {
	var self = this

	var uplinks = []
	for (var i in self.uplinks) {
		if (self.config.proxy_publish(name, i)) {
			uplinks.push(self.uplinks[i])
		}
	}
	async.map(uplinks, function(up, cb) {
		up.add_version(name, version, metadata, tag, cb)
	}, function(err, results) {
		if (err) {
			return callback(new UError({
				status: 503,
				msg: 'can\'t upload to one of the uplinks, refuse to publish'
			}))
		}
		self.local.add_version(name, version, metadata, tag, callback)
	})
}

//
// Change an existing package (i.e. unpublish one version)
//
// Function changes a package info from local storage and all uplinks with
// write access.
//
// TODO: currently it works only locally
//
// TODO: if a package is uploaded to uplink1, but upload to uplink2 fails,
// we report failure, but package is not removed from uplink1. This might
// require manual intervention.
//
// Used storages: local (write) && uplinks (proxy_publish, write)
//
Storage.prototype.change_package = function(name, metadata, revision, callback) {
	return this.local.change_package(name, metadata, revision, callback)
}

//
// Remove a package from a system
//
// Function removes a package from local storage and all uplinks with
// write access.
//
// TODO: currently it works only locally
//
// TODO: if a package is uploaded to uplink1, but upload to uplink2 fails,
// we report failure, but package is not removed from uplink1. This might
// require manual intervention.
//
// Used storages: local (write) && uplinks (proxy_publish, write)
//
Storage.prototype.remove_package = function(name, callback) {
	return this.local.remove_package(name, callback)
}

//
// Remove a tarball from a system
//
// Function removes a tarball from local storage and all uplinks with
// write access. Tarball in question should not be linked to in any existing
// versions, i.e. package version should be unpublished first.
//
// TODO: currently it works only locally
//
// TODO: if a package is uploaded to uplink1, but upload to uplink2 fails,
// we report failure, but package is not removed from uplink1. This might
// require manual intervention.
//
// Used storages: local (write) && uplinks (proxy_publish, write)
//
Storage.prototype.remove_tarball = function(name, filename, revision, callback) {
	return this.local.remove_tarball(name, filename, revision, callback)
}

//
// Upload a tarball for {name} package
//
// Function is syncronous and returns a WritableStream
//
// Function uploads a tarball to all uplinks with write access and to
// local storage in parallel with a speed of a slowest pipe. It reports
// success if all uploads succeed.
//
// Used storages: local (write) && uplinks (proxy_publish, write)
//
Storage.prototype.add_tarball = function(name, filename) {
	var stream = new mystreams.UploadTarballStream()

	var self = this
	var upstreams = []
	var localstream = self.local.add_tarball(name, filename)

	upstreams.push(localstream)
	for (var i in self.uplinks) {
		if (self.config.proxy_publish(name, i)) {
			upstreams.push(self.uplinks[i].add_tarball(name, filename))
		}
	}

	function bail(err) {
		upstreams.forEach(function(upstream) {
			upstream.abort()
		})
	}

	upstreams.forEach(function(upstream) {
		stream.pipe(upstream)

		upstream.on('error', function(err) {
			if (err.code === 'EEXISTS') {
				stream.emit('error', new UError({
					status: 409,
					msg: 'this tarball is already present'
				}))
			} else if (!stream.status && upstream !== localstream) {
				stream.emit('error', new UError({
					status: 503,
					msg: 'one or more uplinks are unreachable'
				}))
			} else {
				stream.emit('error', err)
			}
			bail(err)
		})
		upstream.on('success', function() {
			upstream._sinopia_success = true
			if (upstreams.filter(function(upstream) {
				return !upstream._sinopia_success
			}).length === 0) {
				stream.emit('success')
			}
		})
	})

	stream.abort = function() {
		bail()
	}
	stream.done = function() {
		upstreams.forEach(function(upstream) {
			upstream.done()
		})
	}

	return stream
}

//
// Get a tarball from a storage for {name} package
//
// Function is syncronous and returns a ReadableStream
//
// Function tries to read tarball locally, if it fails then it reads package
// information in order to figure out where we can get this tarball from
//
// Used storages: local || uplink (just one)
//
Storage.prototype.get_tarball = function(name, filename) {
	var stream = new mystreams.ReadTarballStream()
	stream.abort = function() {}

	var self = this

	// if someone requesting tarball, it means that we should already have some
	// information about it, so fetching package info is unnecessary

	// trying local first
	var rstream = self.local.get_tarball(name, filename)
	var is_open = false
	rstream.on('error', function(err) {
		if (is_open || err.status !== 404) {
			return stream.emit('error', err)
		}

		// local reported 404
		var err404 = err
		var uplink = null
		rstream.abort()
		rstream = null // gc

		self.local.get_package(name, function(err, info) {
			if (err) return stream.emit('error', err)

			if (info._distfiles[filename] == null) {
				return stream.emit('error', err404)
			}

			var file = info._distfiles[filename]
			var uplink = null
			for (var p in self.uplinks) {
				if (self.uplinks[p].can_fetch_url(file.url)) {
					uplink = self.uplinks[p]
				}
			}
			if (uplink == null) {
				uplink = new Proxy({
					url: file.url,
					_autogenerated: true,
				}, self.config)
			}

			var savestream = self.local.add_tarball(name, filename)
			savestream.on('error', function(err) {
				savestream.abort()
				stream.emit('error', err)
			})
			savestream.on('open', function() {
				var rstream2 = uplink.get_url(file.url)
				rstream2.on('error', function(err) {
					savestream.abort()
					stream.emit('error', err)
				})
				rstream2.on('end', function() {
					savestream.done()
				})

				// XXX: check, what would happen if client disconnects?
				rstream2.pipe(stream)
				rstream2.pipe(savestream)
			})
		})
	})
	rstream.on('open', function() {
		is_open = true
		rstream.pipe(stream)
	})
	return stream
}

//
// Retrieve a package metadata for {name} package
//
// Function invokes local.get_package and uplink.get_package for every
// uplink with proxy_access rights against {name} and combines results
// into one json object
//
// Used storages: local && uplink (proxy_access)
//
Storage.prototype.get_package = function(name, options, callback) {
	if (typeof(options) === 'function') callback = options, options = {}

	// NOTE: callback(err, result, _uplink_errors)
	// _uplink_errors is an array of errors used internally
	// XXX: move it to another function maybe?
	var self = this

	self.local.get_package(name, options, function(err, data) {
		if (err && (!err.status || err.status >= 500)) {
			// report internal errors right away
			return cb(err)
		}

		var uplinks = []
		for (var i in self.uplinks) {
			if (self.config.proxy_access(name, i)) {
				uplinks.push(self.uplinks[i])
			}
		}

		var result = data || {
			name: name,
			versions: {},
			'dist-tags': {},
			_uplinks: {},
		}
		var exists = !err
		var latest = result['dist-tags'].latest

		async.map(uplinks, function(up, cb) {
			var _options = Object.create(options)
			if (utils.is_object(result._uplinks[up.upname]))
				_options.etag = result._uplinks[up.upname].etag

			up.get_package(name, _options, function(err, up_res, etag) {
				if (err || !up_res) return cb(null, [err || new Error('no data')])

				try {
					utils.validate_metadata(up_res, name)
				} catch(err) {
					self.logger.error({
						sub: 'out',
						err: err,
					}, 'package.json validating error @{!err.message}\n@{err.stack}')
					return cb(null, [err])
				}

				result._uplinks[up.upname] = {
					etag: etag
				}

				try {
					Storage._merge_versions(result, up_res)
				} catch(err) {
					self.logger.error({
						sub: 'out',
						err: err,
					}, 'package.json parsing error @{!err.message}\n@{err.stack}')
					return cb(null, [err])
				}

				// if we got to this point, assume that the correct package exists
				// on the uplink
				exists = true
				cb()
			})
		}, function(err, uplink_errors) {
			if (err) return callback(err)
			if (!exists) {
				return callback(new UError({
					status: 404,
					msg: 'no such package available'
				}), null, uplink_errors)
			}

			self.local.update_versions(name, result, function(err) {
				if (err) return callback(err)

				var whitelist = ['_rev', 'name', 'versions', 'dist-tags']
				for (var i in result) {
					if (!~whitelist.indexOf(i)) delete result[i]
				}

<<<<<<< HEAD
				result['dist-tags'].latest = Object.keys(result.versions).sort(semver.compareLoose)
=======
				result['dist-tags'].latest = Storage._semver_sort(Object.keys(result.versions))
>>>>>>> 1cb12fec
				for (var i in result['dist-tags']) {
					if (Array.isArray(result['dist-tags'][i])) {
						result['dist-tags'][i] = result['dist-tags'][i][result['dist-tags'][i].length-1]
						if (result['dist-tags'][i] == null) delete result['dist-tags'][i]
					}
				}

				callback(null, result, uplink_errors)
			})
		})
	})
}

// function gets a local info and an info from uplinks and tries to merge it
// exported for unit tests only
Storage._merge_versions = function(local, up) {
	// copy new versions to a cache
	// NOTE: if a certain version was updated, we can't refresh it reliably
	for (var i in up.versions) {
		if (local.versions[i] == null) {
			local.versions[i] = up.versions[i]
		}
	}

	// refresh dist-tags
	for (var i in up['dist-tags']) {
		if (i === 'latest') continue
		switch(typeof(local['dist-tags'][i])) {
			case 'string':
				local['dist-tags'][i] = [local['dist-tags'][i]]
				break
			case 'object': // array
				break
			default:
				local['dist-tags'][i] = []
		}
		if (local['dist-tags'][i].indexOf(up['dist-tags'][i]) === -1) {
			local['dist-tags'][i].push(up['dist-tags'][i])
<<<<<<< HEAD
			local['dist-tags'][i].sort(semver.compareLoose)
=======
			local['dist-tags'][i] = Storage._semver_sort(local['dist-tags'][i])
>>>>>>> 1cb12fec
		}
	}
}

// function filters out bad semver versions and sorts the array
// exported for unit tests only
Storage._semver_sort = function semver_sort(array) {
	return array
	      .filter(function(x) { return semver.parse(x, true) != null })
	      .sort(semver.compareLoose)
	      .map(String)
}

module.exports = Storage
<|MERGE_RESOLUTION|>--- conflicted
+++ resolved
@@ -469,11 +469,7 @@
 					if (!~whitelist.indexOf(i)) delete result[i]
 				}
 
-<<<<<<< HEAD
-				result['dist-tags'].latest = Object.keys(result.versions).sort(semver.compareLoose)
-=======
 				result['dist-tags'].latest = Storage._semver_sort(Object.keys(result.versions))
->>>>>>> 1cb12fec
 				for (var i in result['dist-tags']) {
 					if (Array.isArray(result['dist-tags'][i])) {
 						result['dist-tags'][i] = result['dist-tags'][i][result['dist-tags'][i].length-1]
@@ -512,11 +508,7 @@
 		}
 		if (local['dist-tags'][i].indexOf(up['dist-tags'][i]) === -1) {
 			local['dist-tags'][i].push(up['dist-tags'][i])
-<<<<<<< HEAD
-			local['dist-tags'][i].sort(semver.compareLoose)
-=======
 			local['dist-tags'][i] = Storage._semver_sort(local['dist-tags'][i])
->>>>>>> 1cb12fec
 		}
 	}
 }
